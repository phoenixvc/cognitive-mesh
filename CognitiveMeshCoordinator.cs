using Azure.Messaging.EventGrid;
using Azure.Core;
using System.Text.Json;

public class CognitiveMeshCoordinator
{
    private readonly EnhancedRAGSystem _ragSystem;
    private readonly MultiPerspectiveCognition _mpcSystem;
    private readonly ArgenticAgentComponent _agentSystem;
    private readonly EventGridPublisherClient _eventGridClient;
    private readonly ILogger _logger;
    private readonly FeatureFlagManager _featureFlagManager;

    public CognitiveMeshCoordinator(
        EnhancedRAGSystem ragSystem,
        MultiPerspectiveCognition mpcSystem,
        ArgenticAgentComponent agentSystem,
        string eventGridEndpoint,
        string eventGridKey,
        ILogger<CognitiveMeshCoordinator> logger,
        FeatureFlagManager featureFlagManager)
    {
        _ragSystem = ragSystem;
        _mpcSystem = mpcSystem;
        _agentSystem = agentSystem;
        _eventGridClient = new EventGridPublisherClient(
            new Uri(eventGridEndpoint),
            new AzureKeyCredential(eventGridKey));
        _logger = logger;
        _featureFlagManager = featureFlagManager;
    }

    public async Task<CognitiveMeshResponse> ProcessQueryAsync(string query, QueryOptions options = null)
    {
        options ??= new QueryOptions();

        // Create execution context
        var context = new ExecutionContext
        {
            QueryId = Guid.NewGuid().ToString(),
            Query = query,
            Options = options,
            StartTime = DateTimeOffset.UtcNow
        };

        try
        {
            // Log query start
            _logger.LogInformation("Processing query {QueryId}: {Query}", context.QueryId, query);

            // Publish query received event
            await PublishEventAsync("QueryReceived", context);

            // Step 1: Retrieve relevant knowledge
            var knowledgeTask = _ragSystem.SearchAsync(query, options.MaxKnowledgeItems);

            // Step 2: Generate multi-perspective analysis
            var perspectivesTask = _mpcSystem.AnalyzeFromMultiplePerspectivesAsync(
                query, options.Perspectives);

            // Wait for both tasks to complete
            await Task.WhenAll(knowledgeTask, perspectivesTask);

            var knowledgeResults = knowledgeTask.Result;
            var perspectiveAnalysis = perspectivesTask.Result;

            // Update context with results
            context.KnowledgeResults = knowledgeResults;
            context.PerspectiveAnalysis = perspectiveAnalysis;

            // Publish intermediate results event
            await PublishEventAsync("IntermediateResultsGenerated", context);

            // Step 3: Determine if agent execution is needed
            if (options.EnableAgentExecution && RequiresAgentExecution(query, perspectiveAnalysis))
            {
                if (_featureFlagManager.EnableLangGraph)
                {
                    // Initialize LangGraph orchestrator with modular workflow
                    var orchestrator = new LangGraph.AgentOrchestrator(
                        workflowType: "graph",
                        tools: new LangGraph.ToolRegistry(prebuilt: true, custom: true, openapi: true),
                        evaluationGuardrails: true,
                        multimodalSupport: true,
                        cloudIntegration: _featureFlagManager.UseOneLake
                    );

                    // Set up Gemini/Vertex AI integration if cloud enabled
                    if (_featureFlagManager.UseOneLake)
                    {
                        orchestrator.IntegrateGemini();
                    }

                    // Use orchestrator for multi-agent workflows and real-time automation
                    var agentContext = new Dictionary<string, string>
                    {
                        { "query", query },
                        { "knowledge", FormatKnowledgeForContext(knowledgeResults) },
                        { "perspectives", FormatPerspectivesForContext(perspectiveAnalysis) }
                    };

                    var plan = await orchestrator.CreatePlanAsync(query, agentContext);
                    var executionResult = await orchestrator.ExecutePlanAsync(plan);

                    context.AgentPlan = plan;
                    context.AgentResult = executionResult;

                    await PublishEventAsync("AgentExecutionCompleted", context);
                }
                else
                {
                    // Fallback: basic agent logic
                    var agentContext = new Dictionary<string, string>
                    {
                        { "query", query },
                        { "knowledge", FormatKnowledgeForContext(knowledgeResults) },
                        { "perspectives", FormatPerspectivesForContext(perspectiveAnalysis) }
                    };

                    var plan = await _agentSystem.CreatePlanAsync(query, agentContext);
                    var executionResult = await _agentSystem.ExecutePlanAsync(plan);

                    context.AgentPlan = plan;
                    context.AgentResult = executionResult;

                    await PublishEventAsync("AgentExecutionCompleted", context);
                }
            }

            // Step 4: Generate final response
            string finalResponse;

            if (context.AgentResult != null)
            {
                // Use agent result as primary response
                finalResponse = await GenerateFinalResponseWithAgentResultAsync(
                    query, knowledgeResults, perspectiveAnalysis, context.AgentResult);
            }
            else
            {
                // Generate response from knowledge and perspectives
                finalResponse = await GenerateFinalResponseAsync(
                    query, knowledgeResults, perspectiveAnalysis);
            }

            // Create response object
            var response = new CognitiveMeshResponse
            {
                QueryId = context.QueryId,
                Query = query,
                Response = finalResponse,
                KnowledgeResults = knowledgeResults,
                PerspectiveAnalysis = perspectiveAnalysis,
                AgentResult = context.AgentResult,
                ProcessingTime = DateTimeOffset.UtcNow - context.StartTime
            };

            // Publish response generated event
            await PublishEventAsync("ResponseGenerated", context);

            return response;
        }
        catch (Exception ex)
        {
            _logger.LogError(ex, "Error processing query {QueryId}: {Message}", context.QueryId, ex.Message);

            // Publish error event
            context.Error = ex.Message;
            await PublishEventAsync("QueryError", context);

            // Return error response
            return new CognitiveMeshResponse
            {
                QueryId = context.QueryId,
                Query = query,
                Error = ex.Message,
                ProcessingTime = DateTimeOffset.UtcNow - context.StartTime
            };
        }
    }

    private bool RequiresAgentExecution(string query, MultiPerspectiveAnalysis perspectiveAnalysis)
    {
        // In a real implementation, this would use more sophisticated logic
        // For now, check if the query contains action-oriented keywords
        var actionKeywords = new[] { "find", "get", "search", "analyze", "create", "generate", "calculate" };

        return actionKeywords.Any(keyword => query.Contains(keyword, StringComparison.OrdinalIgnoreCase));
    }

    private string FormatKnowledgeForContext(List<KnowledgeDocument> documents)
    {
        var formattedKnowledge = new StringBuilder();

        foreach (var doc in documents)
        {
            formattedKnowledge.AppendLine($"--- {doc.Title} ---");
            formattedKnowledge.AppendLine($"Source: {doc.Source}");
            formattedKnowledge.AppendLine(doc.Content);
            formattedKnowledge.AppendLine();
        }

        return formattedKnowledge.ToString();
    }

    private string FormatPerspectivesForContext(MultiPerspectiveAnalysis analysis)
    {
        var formattedPerspectives = new StringBuilder();

        foreach (var perspective in analysis.PerspectiveResults)
        {
            formattedPerspectives.AppendLine($"--- {perspective.Perspective} Perspective ---");
            formattedPerspectives.AppendLine(perspective.Analysis);
            formattedPerspectives.AppendLine();
        }

        formattedPerspectives.AppendLine("--- Synthesis ---");
        formattedPerspectives.AppendLine(analysis.Synthesis);

        return formattedPerspectives.ToString();
    }

    private async Task<string> GenerateFinalResponseAsync(
        string query,
        List<KnowledgeDocument> knowledgeResults,
        MultiPerspectiveAnalysis perspectiveAnalysis)
    {
        // Use RAG system to generate response
        var systemPrompt = "You are an advanced AI assistant that integrates factual knowledge with multiple analytical perspectives. " +
                          "Provide a comprehensive, balanced response that incorporates relevant facts and considers different viewpoints.";

        // Format knowledge and perspectives as context
        var context = new StringBuilder();

        // Add knowledge
        context.AppendLine("--- Relevant Knowledge ---");
        foreach (var doc in knowledgeResults)
        {
            context.AppendLine($"Source: {doc.Source} - {doc.Title}");
            context.AppendLine(doc.Content);
            context.AppendLine();
        }

        // Add perspectives
        context.AppendLine("--- Analytical Perspectives ---");
        foreach (var perspective in perspectiveAnalysis.PerspectiveResults)
        {
            context.AppendLine($"{perspective.Perspective} Perspective:");
            context.AppendLine(perspective.Analysis);
            context.AppendLine();
        }

        // Add synthesis
        context.AppendLine("--- Synthesis of Perspectives ---");
        context.AppendLine(perspectiveAnalysis.Synthesis);

        // Generate response using RAG
        return await _ragSystem.GenerateResponseWithRAGAsync(
            query,
            systemPrompt,
            context.ToString());
    }

    private async Task<string> GenerateFinalResponseWithAgentResultAsync(
        string query,
        List<KnowledgeDocument> knowledgeResults,
        MultiPerspectiveAnalysis perspectiveAnalysis,
        ExecutionResult agentResult)
    {
        // Use RAG system to generate response
        var systemPrompt = "You are an advanced AI assistant that integrates factual knowledge, multiple analytical perspectives, " +
                          "and the results of autonomous actions. Provide a comprehensive response that synthesizes all available information.";

        // Format knowledge, perspectives, and agent results as context
        var context = new StringBuilder();

        // Add knowledge
        context.AppendLine("--- Relevant Knowledge ---");
        foreach (var doc in knowledgeResults.Take(2)) // Limit to most relevant
        {
            context.AppendLine($"Source: {doc.Source} - {doc.Title}");
            context.AppendLine(doc.Content);
            context.AppendLine();
        }

        // Add perspectives synthesis
        context.AppendLine("--- Analytical Perspective Synthesis ---");
        context.AppendLine(perspectiveAnalysis.Synthesis);
        context.AppendLine();

        // Add agent results
        context.AppendLine("--- Agent Execution Results ---");
        context.AppendLine($"Task: {agentResult.Plan.Task}");
        context.AppendLine($"Success: {agentResult.Success}");
        context.AppendLine($"Summary: {agentResult.Summary}");
        context.AppendLine();

        // Add key step results
        context.AppendLine("Key Results:");
        foreach (var stepResult in agentResult.StepResults.Where(r => r.Success))
        {
            context.AppendLine($"- {stepResult.Step}: {TruncateResult(stepResult.Result, 200)}");
        }

        // Generate response using RAG
        return await _ragSystem.GenerateResponseWithRAGAsync(
            query,
            systemPrompt,
            context.ToString());
    }

    private string TruncateResult(string result, int maxLength)
    {
        if (result.Length <= maxLength)
            return result;

        return result.Substring(0, maxLength - 3) + "...";
    }

    private async Task PublishEventAsync(string eventType, ExecutionContext context)
    {
        // Create event data
        var eventData = new EventGridEvent(
            subject: $"CognitiveMesh/Query/{context.QueryId}",
            eventType: $"CognitiveMesh.{eventType}",
            dataVersion: "1.0",
            data: new BinaryData(JsonSerializer.Serialize(new
            {
                queryId = context.QueryId,
                query = context.Query,
                timestamp = DateTimeOffset.UtcNow,
                eventType = eventType
            })));

        // Publish event
        await _eventGridClient.SendEventAsync(eventData);
    }

    public async Task<string> SelectAndActivateFrameworkAsync(string requestedFeature)
    {
        var enabledFrameworks = new List<string>();

<<<<<<< HEAD
        if (_featureFlagManager.EnableADK && _featureFlagManager.EnableADKWorkflowAgents && ADK.SupportsFeature(requestedFeature))
            enabledFrameworks.Add("ADK");
        if (_featureFlagManager.EnableLangGraph && _featureFlagManager.EnableLangGraphStateful && LangGraph.SupportsFeature(requestedFeature))
            enabledFrameworks.Add("LangGraph");
        if (_featureFlagManager.EnableCrewAI && _featureFlagManager.EnableCrewAIDynamicPlanning && CrewAI.SupportsFeature(requestedFeature))
            enabledFrameworks.Add("CrewAI");
        if (_featureFlagManager.EnableSemanticKernel && _featureFlagManager.EnableSemanticKernelAutomation && SemanticKernel.SupportsFeature(requestedFeature))
            enabledFrameworks.Add("SemanticKernel");
        if (_featureFlagManager.EnableAutoGen && _featureFlagManager.EnableAutoGenConversations && AutoGen.SupportsFeature(requestedFeature))
            enabledFrameworks.Add("AutoGen");
        if (_featureFlagManager.EnableSmolagents && _featureFlagManager.EnableSmolagentsModular && Smolagents.SupportsFeature(requestedFeature))
            enabledFrameworks.Add("Smolagents");
        if (_featureFlagManager.EnableAutoGPT && _featureFlagManager.EnableAutoGPTAutonomous && AutoGPT.SupportsFeature(requestedFeature))
=======
        if (_featureFlagManager.EnableADK && _featureFlagManager.EnableADK_WorkflowAgents && ADK.SupportsFeature(requestedFeature))
            enabledFrameworks.Add("ADK");
        if (_featureFlagManager.EnableLangGraph && _featureFlagManager.EnableLangGraph_Stateful && LangGraph.SupportsFeature(requestedFeature))
            enabledFrameworks.Add("LangGraph");
        if (_featureFlagManager.EnableCrewAI && _featureFlagManager.EnableCrewAI_DynamicPlanning && CrewAI.SupportsFeature(requestedFeature))
            enabledFrameworks.Add("CrewAI");
        if (_featureFlagManager.EnableSemanticKernel && _featureFlagManager.EnableSemanticKernel_Automation && SemanticKernel.SupportsFeature(requestedFeature))
            enabledFrameworks.Add("SemanticKernel");
        if (_featureFlagManager.EnableAutoGen && _featureFlagManager.EnableAutoGen_Conversations && AutoGen.SupportsFeature(requestedFeature))
            enabledFrameworks.Add("AutoGen");
        if (_featureFlagManager.EnableSmolagents && _featureFlagManager.EnableSmolagents_Modular && Smolagents.SupportsFeature(requestedFeature))
            enabledFrameworks.Add("Smolagents");
        if (_featureFlagManager.EnableAutoGPT && _featureFlagManager.EnableAutoGPT_Autonomous && AutoGPT.SupportsFeature(requestedFeature))
>>>>>>> 25781270
            enabledFrameworks.Add("AutoGPT");

        if (enabledFrameworks.Count == 0)
            return "No frameworks enabled for this feature.";
        else if (enabledFrameworks.Count == 1)
        {
            var selectedFramework = enabledFrameworks[0];
            await ActivateFrameworkAsync(selectedFramework, requestedFeature);
            _logger.LogInformation($"Selected {selectedFramework} for {requestedFeature}");
            return $"Selected {selectedFramework} for {requestedFeature}";
        }
        else
        {
            // Present options or select based on priority
            var selectedFramework = SelectFrameworkBasedOnPriority(enabledFrameworks, requestedFeature);
            await ActivateFrameworkAsync(selectedFramework, requestedFeature);
            _logger.LogInformation($"Selected {selectedFramework} for {requestedFeature}");
            return $"Selected {selectedFramework} for {requestedFeature}";
        }
    }

    private string SelectFrameworkBasedOnPriority(List<string> enabledFrameworks, string requestedFeature)
    {
        // Example: Define priorities based on technical fit, business value, and operational considerations
        var priorityList = new List<string> { "LangGraph", "CrewAI", "SemanticKernel", "ADK", "AutoGen", "Smolagents", "AutoGPT" };

        foreach (var fw in priorityList)
        {
            if (enabledFrameworks.Contains(fw))
                return fw;
        }
        // fallback: first enabled
        return enabledFrameworks[0];
    }

    private async Task ActivateFrameworkAsync(string framework, string requestedFeature)
    {
        // Implement logic to activate the selected framework
        await Task.CompletedTask;
    }
}

public class ExecutionContext
{
    public string QueryId { get; set; }
    public string Query { get; set; }
    public QueryOptions Options { get; set; }
    public DateTimeOffset StartTime { get; set; }
    public List<KnowledgeDocument> KnowledgeResults { get; set; }
    public MultiPerspectiveAnalysis PerspectiveAnalysis { get; set; }
    public PlanningResult AgentPlan { get; set; }
    public ExecutionResult AgentResult { get; set; }
    public string Error { get; set; }
}

public class QueryOptions
{
    public int MaxKnowledgeItems { get; set; } = 5;
    public List<string> Perspectives { get; set; } = new List<string> { "analytical", "creative", "critical", "practical" };
    public bool EnableAgentExecution { get; set; } = true;
}

public class CognitiveMeshResponse
{
    public string QueryId { get; set; }
    public string Query { get; set; }
    public string Response { get; set; }
    public List<KnowledgeDocument> KnowledgeResults { get; set; }
    public MultiPerspectiveAnalysis PerspectiveAnalysis { get; set; }
    public ExecutionResult AgentResult { get; set; }
    public TimeSpan ProcessingTime { get; set; }
    public string Error { get; set; }
}<|MERGE_RESOLUTION|>--- conflicted
+++ resolved
@@ -340,7 +340,6 @@
     {
         var enabledFrameworks = new List<string>();
 
-<<<<<<< HEAD
         if (_featureFlagManager.EnableADK && _featureFlagManager.EnableADKWorkflowAgents && ADK.SupportsFeature(requestedFeature))
             enabledFrameworks.Add("ADK");
         if (_featureFlagManager.EnableLangGraph && _featureFlagManager.EnableLangGraphStateful && LangGraph.SupportsFeature(requestedFeature))
@@ -354,21 +353,7 @@
         if (_featureFlagManager.EnableSmolagents && _featureFlagManager.EnableSmolagentsModular && Smolagents.SupportsFeature(requestedFeature))
             enabledFrameworks.Add("Smolagents");
         if (_featureFlagManager.EnableAutoGPT && _featureFlagManager.EnableAutoGPTAutonomous && AutoGPT.SupportsFeature(requestedFeature))
-=======
-        if (_featureFlagManager.EnableADK && _featureFlagManager.EnableADK_WorkflowAgents && ADK.SupportsFeature(requestedFeature))
-            enabledFrameworks.Add("ADK");
-        if (_featureFlagManager.EnableLangGraph && _featureFlagManager.EnableLangGraph_Stateful && LangGraph.SupportsFeature(requestedFeature))
-            enabledFrameworks.Add("LangGraph");
-        if (_featureFlagManager.EnableCrewAI && _featureFlagManager.EnableCrewAI_DynamicPlanning && CrewAI.SupportsFeature(requestedFeature))
-            enabledFrameworks.Add("CrewAI");
-        if (_featureFlagManager.EnableSemanticKernel && _featureFlagManager.EnableSemanticKernel_Automation && SemanticKernel.SupportsFeature(requestedFeature))
-            enabledFrameworks.Add("SemanticKernel");
-        if (_featureFlagManager.EnableAutoGen && _featureFlagManager.EnableAutoGen_Conversations && AutoGen.SupportsFeature(requestedFeature))
-            enabledFrameworks.Add("AutoGen");
-        if (_featureFlagManager.EnableSmolagents && _featureFlagManager.EnableSmolagents_Modular && Smolagents.SupportsFeature(requestedFeature))
-            enabledFrameworks.Add("Smolagents");
-        if (_featureFlagManager.EnableAutoGPT && _featureFlagManager.EnableAutoGPT_Autonomous && AutoGPT.SupportsFeature(requestedFeature))
->>>>>>> 25781270
+
             enabledFrameworks.Add("AutoGPT");
 
         if (enabledFrameworks.Count == 0)
